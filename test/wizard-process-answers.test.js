var tap = require('tap');
var test = require('tap-only');
var proxyquire = require('proxyquire');
var Promise = require('es6-promise').Promise; // jshint ignore:line
var path = require('path');
var sinon = require('sinon');
var noop = function () {};
var snyk = require('../');

// spies
var policySaveSpy;
var execSpy;
var writeSpy;

// policy
var save = p => {
  policySaveSpy(p);
  return Promise.resolve();
};

snyk.policy.save = function (data) {
  policySaveSpy(data);
  return Promise.resolve();
};

var policy = proxyquire('snyk-policy', { save: save });
var mockPolicy;

tap.beforeEach(done => {
  // reset all spies
  policySaveSpy = sinon.spy();
  execSpy = sinon.spy();
  writeSpy = sinon.spy();

  policy.create().then(p => {
    mockPolicy = p;
    mockPolicy.save = save.bind(null, mockPolicy);
  }).then(done);
});

// proxies
var getVulnSource = proxyquire('../lib/protect/get-vuln-source', {
  'fs': {
    statSync: function () {
      return true;
    }
  },
});

var thenfs = {
  writeFile: function (filename, body) {
    writeSpy(filename, body);
    return Promise.resolve();
  },
  createWriteStream: function () {
    // fake event emitter (sort of)
    return {
      on: noop,
      end: noop,
      removeListener: noop,
      emit: noop,
    };
  },
};

var wizard = proxyquire('../cli/commands/protect/wizard', {
  '../../../lib/npm': function (cmd) {
    execSpy(cmd);
    return Promise.resolve(true);
  },
  'then-fs': thenfs,
  '../../../lib/protect': proxyquire('../lib/protect', {
    'fs': {
      statSync: function () {
        return true;
      }
    },
    './get-vuln-source': getVulnSource,
    './patch': proxyquire('../lib/protect/patch', {
      './write-patch-flag': proxyquire('../lib/protect/write-patch-flag', {
        'then-fs': thenfs,
      }),
      './get-vuln-source': getVulnSource,
      'then-fs': thenfs,
      './apply-patch': proxyquire('../lib/protect/apply-patch', {
        'child_process': {
          exec: function (a, b, callback) {
            callback(null, '', ''); // successful patch
          }
        }
      })
    }),
    './update': proxyquire('../lib/protect/update', {
      '../npm': function (cmd, packages, live, cwd, flags) {
        execSpy(cmd, packages, live, cwd, flags);
        return Promise.resolve(true);
      },
    }),
  }),
});


test('pre-tarred packages can be patched', function (t) {
  var answers = require(__dirname + '/fixtures/forever-answers.json');

  wizard.processAnswers(answers, mockPolicy).then(function () {
    t.equal(policySaveSpy.callCount, 1, 'write functon was only called once');
    var vulns = Object.keys(policySaveSpy.args[0][0].patch);
    var expect = Object.keys(answers).filter(function (key) {
      return key.slice(0, 5) !== 'misc-';
    }).map(function (key) {
      return answers[key].vuln.id;
    });
    t.deepEqual(vulns, expect, 'two patches included');
  }).catch(t.threw).then(t.end);
});

test('process answers handles shrinkwrap', function (t) {
  t.plan(2);

  t.test('non-shrinkwrap package', function (t) {
    execSpy = sinon.spy();
    var answers = require(__dirname + '/fixtures/forever-answers.json');
    answers['misc-test-no-monitor'] = true;
    wizard.processAnswers(answers, mockPolicy).then(function () {
      t.equal(execSpy.callCount, 0, 'shrinkwrap was not called');
    }).catch(t.threw).then(t.end);
  });

  t.test('shrinkwraped package', function (t) {
    execSpy = sinon.spy();
    var cwd = process.cwd();
    process.chdir(__dirname + '/fixtures/pkg-mean-io/');
    var answers = require(__dirname + '/fixtures/mean-answers.json');
    answers['misc-test-no-monitor'] = true;
    wizard.processAnswers(answers, mockPolicy).then(function () {
<<<<<<< HEAD
      var shrinkCall = execSpy.getCall(2); // get the 2nd call (as the first is the install of snyk)
=======
      var shrinkCall = execSpy.getCall(0); // get the 2nd call (as the first is the install of snyk)
>>>>>>> c559172c
      t.equal(shrinkCall.args[0], 'shrinkwrap', 'shrinkwrap was called');
      process.chdir(cwd);
    }).catch(t.threw).then(t.end);

  });
});

test('wizard updates vulns without changing dep type', function (t) {
  execSpy = sinon.spy();
  var cwd = process.cwd();
  process.chdir(__dirname + '/fixtures/pkg-SC-1472/');
  var answers = require(__dirname + '/fixtures/SC-1472.json');
  answers['misc-test-no-monitor'] = true;
  wizard.processAnswers(answers, mockPolicy).then(function () {
    t.equal(execSpy.callCount, 3, 'uninstall, install prod, install dev');
    t.equal(execSpy.getCall(1).args[1].length, 1, '1 prod dep');
    t.equal(execSpy.getCall(1).args[1].length, 1, '2 dev dep');
    process.chdir(cwd);
  }).catch(t.threw).then(t.end);
});

test('wizard replaces npm\s default scripts.test', function (t) {
  var old = process.cwd();
  var dir = path.resolve(__dirname, 'fixtures', 'no-deps');
  writeSpy = sinon.spy(); // create a new spy
  process.chdir(dir);

  wizard.processAnswers({
    'misc-add-test': true,
    'misc-test-no-monitor': true,
  }, mockPolicy).then(function () {
    t.equal(writeSpy.callCount, 1, 'package was written to');
    var pkg = JSON.parse(writeSpy.args[0][1]);
    t.equal(pkg.scripts.test, 'snyk test', 'default npm exit 1 was replaced');
  }).catch(t.threw).then(function () {
    process.chdir(old);
    t.end();
  });
});

test('wizard replaces prepends to scripts.test', function (t) {
  var old = process.cwd();
  var dir = path.resolve(__dirname, 'fixtures', 'demo-os');
  var prevPkg = require(dir + '/package.json');
  writeSpy = sinon.spy(); // create a new spy
  process.chdir(dir);

  wizard.processAnswers({
    'misc-add-test': true,
    'misc-test-no-monitor': true,
  }, mockPolicy).then(function () {
    t.equal(writeSpy.callCount, 1, 'package was written to');
    var pkg = JSON.parse(writeSpy.args[0][1]);
    t.equal(pkg.scripts.test, 'snyk test && ' + prevPkg.scripts.test, 'prepended to test script');
  }).catch(t.threw).then(function () {
    process.chdir(old);
    t.end();
  });
});

test('wizard detects existing snyk in scripts.test', function (t) {
  var old = process.cwd();
  var dir = path.resolve(__dirname, 'fixtures', 'pkg-mean-io');
  var prevPkg = require(dir + '/package.json');
  writeSpy = sinon.spy(); // create a new spy
  process.chdir(dir);

  wizard.processAnswers({
    'misc-add-test': true,
    'misc-test-no-monitor': true,
  }, mockPolicy).then(function () {
    t.equal(writeSpy.callCount, 1, 'package was written to');
    var pkg = JSON.parse(writeSpy.args[0][1]);
    t.equal(pkg.scripts.test, prevPkg.scripts.test, 'test script untouched');
  }).catch(t.threw).then(function () {
    process.chdir(old);
    t.end();
  });
});<|MERGE_RESOLUTION|>--- conflicted
+++ resolved
@@ -134,11 +134,7 @@
     var answers = require(__dirname + '/fixtures/mean-answers.json');
     answers['misc-test-no-monitor'] = true;
     wizard.processAnswers(answers, mockPolicy).then(function () {
-<<<<<<< HEAD
       var shrinkCall = execSpy.getCall(2); // get the 2nd call (as the first is the install of snyk)
-=======
-      var shrinkCall = execSpy.getCall(0); // get the 2nd call (as the first is the install of snyk)
->>>>>>> c559172c
       t.equal(shrinkCall.args[0], 'shrinkwrap', 'shrinkwrap was called');
       process.chdir(cwd);
     }).catch(t.threw).then(t.end);
