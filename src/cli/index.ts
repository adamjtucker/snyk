#!/usr/bin/env node
import 'source-map-support/register';
import * as Debug from 'debug';

// assert supported node runtime version
import * as runtime from './runtime';
// require analytics as soon as possible to start measuring execution time
import * as analytics from '../lib/analytics';
import * as alerts from '../lib/alerts';
import * as sln from '../lib/sln';
import {args as argsLib, Args} from './args';
import {copy} from './copy';
import spinner = require('../lib/spinner');
import errors = require('../lib/errors/legacy-errors');
import ansiEscapes = require('ansi-escapes');
import {isPathToPackageFile} from '../lib/detect';
import {updateCheck} from '../lib/updater';
import { MissingTargetFileError, FileFlagBadInputError } from '../lib/errors';
<<<<<<< HEAD
import { Options } from '../lib/plugins/types';
import { getAllSupportedManifestFiles } from '../lib/project-types';
=======
import { testV2 } from '../cli/commands/test/testV2';
>>>>>>> 35276d71

const debug = Debug('snyk');
const EXIT_CODES = {
  VULNS_FOUND: 1,
  ERROR: 2,
};

async function runCommand(args: Args) {
  const result = await args.method(...args.options._);
  const res = analytics({
    args: args.options._,
    command: args.command,
  });

  if (result && !args.options.quiet) {
    if (args.options.copy) {
      copy(result);
      console.log('Result copied to clipboard');
    } else {
      console.log(result);
    }
  }

  return res;
}

async function runTest(args: Args, targetFiles: string[]) {
  const result = await testV2(targetFiles, ...args.options._);
  const res = analytics({
    args: args.options._,
    command: 'testV2',
  });

  if (result && !args.options.quiet) {
    if (args.options.copy) {
      copy(result);
      console.log('Result copied to clipboard');
    } else {
      console.log(result);
    }
  }

  return res;
}

async function handleError(args, error) {
  spinner.clearAll();
  let command = 'bad-command';
  let exitCode = EXIT_CODES.ERROR;

  const vulnsFound = (error.code === 'VULNS');
  if (vulnsFound) {
    // this isn't a bad command, so we won't record it as such
    command = args.command;
    exitCode = EXIT_CODES.VULNS_FOUND;
  }

  if (args.options.debug && !args.options.json) {
    const output = vulnsFound ? error.message : error.stack;
    console.log(output);
  } else if (args.options.json) {
    console.log(error.json || error.stack);
  } else {
    if (!args.options.quiet) {
      const result = errors.message(error);
      if (args.options.copy) {
        copy(result);
        console.log('Result copied to clipboard');
      } else {
        if (`${error.code}`.indexOf('AUTH_') === 0) {
          // remove the last few lines
          const erase = ansiEscapes.eraseLines(4);
          process.stdout.write(erase);
        }
        console.log(result);
      }
    }
  }

  const analyticsError = vulnsFound ? {
    stack: error.jsonNoVulns,
    code: error.code,
    message: 'Vulnerabilities found',
   } : {
    stack: error.stack,
    code: error.code,
    message: error.message,
   };

  if (!vulnsFound && !error.stack) { // log errors that are not error objects
    analytics.add('error', JSON.stringify(analyticsError));
    analytics.add('command', args.command);
  } else {
    analytics.add('error-message', analyticsError.message);
    // Note that error.stack would also contain the error message
    // (see https://nodejs.org/api/errors.html#errors_error_stack)
    analytics.add('error', analyticsError.stack);
    analytics.add('error-code', error.code);
    analytics.add('command', args.command);
  }

  const res = analytics({
    args: args.options._,
    command,
  });

  return { res, exitCode };
}

function checkRuntime() {
  if (!runtime.isSupported(process.versions.node)) {
    console.error(`${process.versions.node} is an unsupported nodejs ` +
      `runtime! Supported runtime range is '${runtime.supportedRange}'`);
    console.error('Please upgrade your nodejs runtime version and try again.');
    process.exit(EXIT_CODES.ERROR);
  }
}

// Check if user specify package file name as part of path
// and throw error if so.
function checkPaths(args) {
  for (const path of args.options._) {
    if (typeof path === 'string' && isPathToPackageFile(path)) {
      throw MissingTargetFileError(path);
    }
  }
}

async function main() {
  updateCheck();
  checkRuntime();

  const args = argsLib(process.argv);
  let res;
  let failed = false;
  let exitCode = EXIT_CODES.ERROR;

  if (args.options.allProjects) {
    return discover(args);
  }

  try {
    if (args.options.file && typeof args.options.file === 'string' && (args.options.file as string).match(/\.sln$/)) {
      sln.updateArgs(args);
    } else if (typeof args.options.file === 'boolean') {
      throw new FileFlagBadInputError();
    }
    res = await runCommand(args);
  } catch (error) {
    failed = true;

    const response = await handleError(args, error);
    res = response.res;
    exitCode = response.exitCode;
  }

  handleResponse(args, exitCode, failed);
  return res;
}

function handleResponse(args, exitCode, failed) {
  if (!args.options.json) {
    console.log(alerts.displayAlerts());
  }

  if (!process.env.TAP && failed) {
    debug('Exit code: ' + exitCode);
    process.exitCode = exitCode;
  }

}

function findGlobs(): string[] {
  return getAllSupportedManifestFiles();
}

function getSearchPath() {
  return process.cwd();
}

async function discover(options) {
  let res;
  let failed = false;
  let exitCode = EXIT_CODES.ERROR;
  let targetFiles: string[];

  try {
<<<<<<< HEAD
    const searchPath = getSearchPath();
    targetFiles = findGlobs();
    // call snyk test
=======
    // TODO: find globs
    targetFiles = findGlobs(args);
    // res = await runCommand(args, targetFiles);
    res = await runTest(args, targetFiles);
>>>>>>> 35276d71

  } catch (error) {
    failed = true;

    const response = await handleError(options, error);
    res = response.res;
    exitCode = response.exitCode;
  }

  handleResponse(options, exitCode, failed);

}

const cli = main().catch((e) => {
  console.error('Something unexpected went wrong: ', e.stack);
  console.error('Exit code: ' + EXIT_CODES.ERROR);
  process.exit(EXIT_CODES.ERROR);
});

if (module.parent) {
  // eslint-disable-next-line id-blacklist
  module.exports = cli;
}<|MERGE_RESOLUTION|>--- conflicted
+++ resolved
@@ -16,12 +16,9 @@
 import {isPathToPackageFile} from '../lib/detect';
 import {updateCheck} from '../lib/updater';
 import { MissingTargetFileError, FileFlagBadInputError } from '../lib/errors';
-<<<<<<< HEAD
 import { Options } from '../lib/plugins/types';
 import { getAllSupportedManifestFiles } from '../lib/project-types';
-=======
 import { testV2 } from '../cli/commands/test/testV2';
->>>>>>> 35276d71
 
 const debug = Debug('snyk');
 const EXIT_CODES = {
@@ -209,16 +206,9 @@
   let targetFiles: string[];
 
   try {
-<<<<<<< HEAD
     const searchPath = getSearchPath();
     targetFiles = findGlobs();
-    // call snyk test
-=======
-    // TODO: find globs
-    targetFiles = findGlobs(args);
-    // res = await runCommand(args, targetFiles);
-    res = await runTest(args, targetFiles);
->>>>>>> 35276d71
+    res = await runTest(args, targetFiles, searchPath);
 
   } catch (error) {
     failed = true;
