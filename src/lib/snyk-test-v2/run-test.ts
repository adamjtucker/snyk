--- conflicted
+++ resolved
@@ -233,14 +233,6 @@
   return results;
 }
 
-<<<<<<< HEAD
-
-// async function getDiscoveryResult(supportedPackageManagers: SupportedPackageManagers[],
-//                                   handlers: DepsDiscoveryHandler[])
-// {}
-
-=======
->>>>>>> f5f59f20
 // Payload to send to the Registry for scanning a package from the local filesystem.
 async function assembleLocalPayloads(root, targetFiles: string[], options: Options & TestOptions): Promise<Payload[]> {
   // const spinnerLbl = 'Analyzing dependencies for ' +
