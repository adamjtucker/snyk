--- conflicted
+++ resolved
@@ -80,11 +80,7 @@
         res = convertTestDepGraphResultToLegacy(
           res as any as TestDepGraphResponse, // Double "as" required by Typescript for dodgy assertions
           depGraph,
-<<<<<<< HEAD
           depGraph.pkgManager.name,
-=======
-          options.packageManager,
->>>>>>> 3041460e
           options.severityThreshold);
 
         // For Node.js: inject additional information (for remediation etc.) into the response.
@@ -136,11 +132,7 @@
     }
 
     throw new FailedToRunTestError(
-<<<<<<< HEAD
       err.userMessage || err.message || 'Failed to test project',
-=======
-      err.userMessage || err.message || `Failed to test ${options.packageManager} project`,
->>>>>>> 3041460e
       err.code,
     );
   } finally {
