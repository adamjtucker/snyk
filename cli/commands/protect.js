--- conflicted
+++ resolved
@@ -166,17 +166,11 @@
           var task = answer.choice;
 
           if (task === 'ignore') {
-<<<<<<< HEAD
             answer.vuln.reason = answers[key + '-reason'];
-          }
-
-          tasks[task].push(answer.vuln);
-=======
             tasks[task].push(answer);
           } else {
             tasks[task].push(answer.vuln);
           }
->>>>>>> 5465569c
         });
 
         debug(tasks.patch);
